--- conflicted
+++ resolved
@@ -798,11 +798,7 @@
 	sem_init(&g_init_sema, 1, 0);
 
 	/* start the worker thread */
-<<<<<<< HEAD
-	if ((task = px4_task_spawn_cmd("dataman", SCHED_DEFAULT, SCHED_PRIORITY_DEFAULT, 1800, task_main, NULL)) <= 0) {
-=======
-	if ((task = task_spawn_cmd("dataman", SCHED_DEFAULT, SCHED_PRIORITY_DEFAULT, 1500, task_main, NULL)) <= 0) {
->>>>>>> 5b93d923
+	if ((task = px4_task_spawn_cmd("dataman", SCHED_DEFAULT, SCHED_PRIORITY_DEFAULT, 1500, task_main, NULL)) <= 0) {
 		warn("task start failed");
 		return -1;
 	}
